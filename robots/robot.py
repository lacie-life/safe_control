import numpy as np
import matplotlib.pyplot as plt
from matplotlib.transforms import Affine2D

from shapely.geometry import Polygon, Point, LineString
from shapely import is_valid_reason
from utils.geometry import custom_merge

"""
Created on June 21st, 2024
@author: Taekyung Kim

@description: 
This code implements a BaseRobot class for 2D robot simulation with unicycle dynamics.
It includes functionalities for robot movement, FoV visualization, obstacle detection, and safety area calculation (maximum braking distance).
The class supports kinematic (Unicycle2D) and dynamic (DynamicUnicycle2D) unicycle models, and double integrator with yaw angle.
It incorporates Control Barrier Function (CBF) constraints for obstacle avoidance, which can be used as within a CBF-QP/MPC-CBF formulation.
The main function demonstrates the robot's movement towards a goal while avoiding an obstacle, visualizing the process in real-time.

@required-scripts: robots/unicycle2D.py, robots/dynamic_unicycle2D.py, robots/double_integrator2D.py
"""


def angle_normalize(x):
    return (((x + np.pi) % (2 * np.pi)) - np.pi)


class BaseRobot:

    def __init__(self, X0, robot_spec, dt, ax):
        '''
        X0: initial state
        dt: simulation time step
        ax: plot axis handle
        '''

        self.X = X0.reshape(-1, 1)
        self.dt = dt
        self.robot_spec = robot_spec
        if 'robot_id' not in robot_spec:
            self.robot_spec['robot_id'] = 0

        colors = plt.get_cmap('Pastel1').colors  # color palette
        color = colors[self.robot_spec['robot_id'] % len(colors) + 1]

        if self.robot_spec['model'] == 'Unicycle2D':
            try:
                from unicycle2D import Unicycle2D
            except ImportError:
                from robots.unicycle2D import Unicycle2D
            self.robot = Unicycle2D(dt, robot_spec)
            self.yaw = self.X[2, 0]
        elif self.robot_spec['model'] == 'DynamicUnicycle2D':
            try:
                from dynamic_unicycle2D import DynamicUnicycle2D
            except ImportError:
                from robots.dynamic_unicycle2D import DynamicUnicycle2D
            self.robot = DynamicUnicycle2D(dt, robot_spec)
            self.yaw = self.X[2, 0]
        elif self.robot_spec['model'] == 'DoubleIntegrator2D':
            try:
                from double_integrator2D import DoubleIntegrator2D
            except ImportError:
                from robots.double_integrator2D import DoubleIntegrator2D
            self.robot = DoubleIntegrator2D(dt, robot_spec)
            # X0: [x, y, vx, vy, theta]
            self.set_orientation(self.X[4, 0])
            self.X = self.X[0:4]  # Remove the yaw angle from the state
<<<<<<< HEAD
        elif self.robot_spec['model'] == 'Quad2D':
            try:
                from quad2D import Quad2D
            except ImportError:
                from robots.quad2D import Quad2D
            self.robot = Quad2D(dt, robot_spec)
            self.yaw = self.X[2, 0]

=======
        elif self.robot_spec['model'] == 'KinematicBicycle2D':
            try:
                from kinematic_bicycle2D import KinematicBicycle2D
            except ImportError:
                from robots.kinematic_bicycle2D import KinematicBicycle2D
            self.robot = KinematicBicycle2D(dt, robot_spec)
            self.yaw = self.X[2, 0]
>>>>>>> 226ebfed
        else:
            raise ValueError("Invalid robot model")

        # FOV parameters
        self.fov_angle = np.deg2rad(
            float(self.robot_spec['fov_angle']))  # [rad]
        self.cam_range = self.robot_spec['cam_range']  # [m]

        if 'radius' not in self.robot_spec:
            self.robot_spec['radius'] = 0.25
        self.robot_radius = self.robot_spec['radius']  # including padding
        self.max_decel = 3.0  # 0.5 # [m/s^2]
        self.max_ang_decel = 3.0  # 0.25  # [rad/s^2]

        self.U = np.array([0, 0]).reshape(-1, 1)
        self.U_att = np.array([0]).reshape(-1, 1)

        # Plot handles
        self.vis_orient_len = 0.3
        
        if self.robot_spec['model'] == 'KinematicBicycle2D':
            self.wheel_base = self.robot_spec['wheel_base']
            self.body_width = self.robot_spec['body_width']
            self.front_axle_distance = self.robot_spec['front_axle_distance']
            self.rear_axle_distance = self.robot_spec['rear_axle_distance']

            # Define robot dimensions
            self.body_length = self.front_axle_distance + self.rear_axle_distance
            
            # Add vehicle body as a rectangle
            self.vehicle_body = ax.add_patch(
                plt.Rectangle((-self.rear_axle_distance, -self.body_width / 2),
                          self.body_length, self.body_width,
                          linewidth=1, edgecolor='blue', facecolor='blue', alpha=0.5)
            )

            # Add front and rear wheels as small rectangles
            wheel_width = self.body_width / 3
            wheel_length = self.body_width / 1.5
            self.front_wheel = ax.add_patch(
                plt.Rectangle((-wheel_length / 2, -wheel_width / 2),
                          wheel_length, wheel_width,
                          edgecolor='black', facecolor='gray', alpha=0.7)
            )
            self.rear_wheel = ax.add_patch(
                plt.Rectangle((-wheel_length / 2, -wheel_width / 2),
                          wheel_length, wheel_width,
                          edgecolor='black', facecolor='gray', alpha=0.7)
            )
        else:
            # Robot's body represented as a scatter plot
            # self.body = ax.scatter(
            #     [], [], s=200, facecolors=color, edgecolors=color)  this is unitless
            self.body = ax.add_patch(plt.Circle(
                (0, 0), self.robot_radius, edgecolor='black', facecolor=color, fill=True))
        
        # Store the unsafe points and scatter plot
        self.unsafe_points = []
        self.unsafe_points_handle = ax.scatter(
            [], [], s=40, facecolors='r', edgecolors='r')
        # Robot's orientation axis represented as a line
        self.axis,  = ax.plot([self.X[0, 0], self.X[0, 0]+self.vis_orient_len*np.cos(self.yaw)], [
                              self.X[1, 0], self.X[1, 0]+self.vis_orient_len*np.sin(self.yaw)], color='r')
        # Initialize FOV line handle with placeholder data
        self.fov, = ax.plot([], [], 'k--')  # Unpack the tuple returned by plot
        # Initialize FOV fill handle with placeholder data
        self.fov_fill = ax.fill([], [], 'k', alpha=0.1)[
            0]  # Access the first element
        self.sensing_footprints_fill = ax.fill([], [], color=color, alpha=0.4)[
            0]  # Access the first element
        self.safety_area_fill = ax.fill([], [], 'r', alpha=0.3)[0]

        self.detected_obs = None
        self.detected_points = []
        self.detected_obs_patch = ax.add_patch(plt.Circle(
            (0, 0), 0, edgecolor='black', facecolor='orange', fill=True))
        self.detected_points_scatter = ax.scatter(
            [], [], s=10, facecolors='r', edgecolors='r')  # facecolors='none'
        # preserve the union of all the FOV triangles
        self.sensing_footprints = Polygon()
        self.safety_area = Polygon()  # preserve the union of all the safety areas
        self.positions = []  # List to store the positions for plotting

        # initialize the sensing_footprints with the initial robot location with radius 1
        init_robot_position = Point(self.X[0, 0], self.X[1, 0]).buffer(self.robot_radius*2)
        self.sensing_footprints = self.sensing_footprints.union(
            init_robot_position)

    def get_position(self):
        return self.X[0:2].reshape(-1)

    def get_orientation(self):
        return self.yaw

    def get_yaw_rate(self):
        if self.robot_spec['model'] in ['Unicycle2D', 'DynamicUnicycle2D', 'KinematicBicycle2D']:
            return self.U[1, 0]
        elif self.robot_spec['model'] == 'Quad2D':
            return self.X[5, 0]
        elif self.robot_spec['model'] == 'DoubleIntegrator2D':
            if self.U_att is not None:
                return self.U_att[0, 0]
            else:
                return 0.0
        else:
            raise NotImplementedError(
                "get_yaw_rate is not implemented for this model")

    def set_orientation(self, theta):
        '''Currently only used for DoubleIntegrator2D model'''
        self.yaw = theta
        if self.robot_spec['model'] in ['Unicycle2D', 'DynamicUnicycle2D']:
            self.X[2, 0] = theta

    def f(self):
        return self.robot.f(self.X)

    def g(self):
        return self.robot.g(self.X)

    def f_casadi(self, X):
        return self.robot.f(X, casadi=True)

    def g_casadi(self, X):
        return self.robot.g(X, casadi=True)

    def nominal_input(self, goal, d_min=0.05, k_omega = 2.0, k_a = 1.0, k_v = 1.0):
        if self.robot_spec['model'] in ['Unicycle2D']:
            return self.robot.nominal_input(self.X, goal, d_min, k_omega, k_v)
        elif self.robot_spec['model'] in ['DynamicUnicycle2D', 'KinematicBicycle2D']:
            return self.robot.nominal_input(self.X, goal, d_min, k_omega, k_a, k_v)
        elif self.robot_spec['model'] == 'DoubleIntegrator2D':
            return self.robot.nominal_input(self.X, goal, d_min, k_v, k_a)
        elif self.robot_spec['model'] == 'Quad2D':
            return self.robot.nominal_input(self.X, goal, d_min)

    def nominal_attitude_input(self, theta_des):
        if self.robot_spec['model'] == 'DoubleIntegrator2D':
            return self.robot.nominal_attitude_input(self.yaw, theta_des)
        else:
            raise NotImplementedError(
                "nominal_attitude_input is not implemented for this model")

    def stop(self):
        return self.robot.stop(self.X)

    def has_stopped(self):
        return self.robot.has_stopped(self.X)

    def rotate_to(self, theta):
        if self.robot_spec['model'] == 'DoubleIntegrator2D':
            return self.robot.rotate_to(self.yaw, theta)
        return self.robot.rotate_to(self.X, theta)

    def agent_barrier(self, obs):
        return self.robot.agent_barrier(self.X, obs, self.robot_radius)

    def agent_barrier_dt(self, x_k, u_k, obs):
        return self.robot.agent_barrier_dt(x_k, u_k, obs, self.robot_radius)

    def step(self, U, U_att=None):
        # wrap step function
        self.U = U.reshape(-1, 1)
        self.X = self.robot.step(self.X, self.U)
        self.U_att = U_att
        if self.robot_spec['model'] == 'DoubleIntegrator2D' and self.U_att is not None:
            self.U_att = U_att.reshape(-1, 1)
            self.yaw = self.robot.step_rotate(self.yaw, self.U_att)
<<<<<<< HEAD
        elif self.robot_spec['model'] in ['Unicycle2D', 'DynamicUnicycle2D', 'Quad2D']:
            self.yaw = self.X[2, 0] 
=======
        elif self.robot_spec['model'] in ['Unicycle2D', 'DynamicUnicycle2D', 'KinematicBicycle2D']:
            self.yaw = self.X[2, 0]
>>>>>>> 226ebfed
        return self.X

    def render_plot(self):
        if self.robot_spec['model'] == 'KinematicBicycle2D':
            def beta_to_delta(beta):
                # Map slip angle beta to steering angle delta
                L_r = self.robot_spec['rear_axle_distance']
                L = self.robot_spec['wheel_base']
                return np.arctan((L / L_r) * np.tan(beta))
            x, y, theta, v = self.X.flatten()
            beta = self.U[1, 0]  # Steering angle control input
            delta = beta_to_delta(beta)

            # Update vehicle body
            transform_body = Affine2D().rotate(theta).translate(x, y) + plt.gca().transData
            self.vehicle_body.set_transform(transform_body)

            # Calculate axle positions
            rear_axle_x = x - self.rear_axle_distance * np.cos(theta)
            rear_axle_y = y - self.rear_axle_distance * np.sin(theta)
            front_axle_x = x + self.front_axle_distance * np.cos(theta)
            front_axle_y = y + self.front_axle_distance * np.sin(theta)

            # Update rear wheel (aligned with vehicle orientation)
            transform_rear = (Affine2D()
                              .rotate(theta)
                              .translate(rear_axle_x, rear_axle_y) + plt.gca().transData)
            self.rear_wheel.set_transform(transform_rear)

            # Update front wheel (rotated by steering angle)
            transform_front = (Affine2D()
                               .rotate(theta + delta)
                               .translate(front_axle_x, front_axle_y) + plt.gca().transData)
            self.front_wheel.set_transform(transform_front)
        else:
            # self.body.set_offsets([self.X[0, 0], self.X[1, 0]])
            self.body.center = self.X[0, 0], self.X[1, 0]

        if len(self.unsafe_points) > 0:
            self.unsafe_points_handle.set_offsets(np.array(self.unsafe_points))

        self.axis.set_ydata([self.X[1, 0], self.X[1, 0] +
                            self.vis_orient_len*np.sin(self.yaw)])
        self.axis.set_xdata([self.X[0, 0], self.X[0, 0] +
                            self.vis_orient_len*np.cos(self.yaw)])

        # Calculate FOV points
        fov_left, fov_right = self.calculate_fov_points()

        # Define the points of the FOV triangle (including robot's robot_position)
        fov_x_points = [self.X[0, 0], fov_left[0],
                        fov_right[0], self.X[0, 0]]  # Close the loop
        fov_y_points = [self.X[1, 0], fov_left[1], fov_right[1], self.X[1, 0]]

        # Update FOV line handle
        self.fov.set_data(fov_x_points, fov_y_points)  # Update with new data

        # Update FOV fill handle
        # Update the vertices of the polygon
        self.fov_fill.set_xy(np.array([fov_x_points, fov_y_points]).T)

        if not self.sensing_footprints.is_empty:
            xs, ys = self.process_sensing_footprints_visualization()
            # Update the vertices of the polygon
            self.sensing_footprints_fill.set_xy(np.array([xs, ys]).T)
        if not self.safety_area.is_empty:
            if self.safety_area.geom_type == 'Polygon':
                safety_x, safety_y = self.safety_area.exterior.xy
            elif self.safety_area.geom_type == 'MultiPolygon':
                safety_x = [
                    x for poly in self.safety_area.geoms for x in poly.exterior.xy[0]]
                safety_y = [
                    y for poly in self.safety_area.geoms for y in poly.exterior.xy[1]]
            self.safety_area_fill.set_xy(np.array([safety_x, safety_y]).T)
        if self.detected_obs is not None:
            self.detected_obs_patch.center = self.detected_obs[0], self.detected_obs[1]
            self.detected_obs_patch.set_radius(self.detected_obs[2])
        if len(self.detected_points) > 0:
            self.detected_points_scatter.set_offsets(
                np.array(self.detected_points))

    def process_sensing_footprints_visualization(self):
        '''
        Compute the exterior and interior coordinates and process to be used in fill method
        '''
        def get_polygon_coordinates(poly):
            '''
            Use None as a separator between exterior and interior coordinates (built-in API in matplotlib's fill)
            '''
            ext_x, ext_y = poly.exterior.xy
            coordinates = list(zip(ext_x, ext_y)) + \
                [(None, None)]  # Add None to create a break
            for interior in poly.interiors:
                int_x, int_y = interior.xy
                coordinates.extend(list(zip(int_x, int_y)) + [(None, None)])
            return coordinates

        if self.sensing_footprints.geom_type == 'Polygon':
            coordinates = get_polygon_coordinates(self.sensing_footprints)
        elif self.sensing_footprints.geom_type == 'MultiPolygon':
            coordinates = []
            for poly in self.sensing_footprints.geoms:
                coordinates.extend(get_polygon_coordinates(poly))
        else:
            print("Invalid sensing_footprints geometry type: ",
                  self.sensing_footprints.geom_type)
            return

        # Remove the last None if it exists
        if coordinates and coordinates[-1] == (None, None):
            coordinates.pop()

        # Separate x and y coordinates
        x, y = zip(*coordinates)
        return x, y

    def update_sensing_footprints(self):
        fov_left, fov_right = self.calculate_fov_points()
        robot_position = (self.X[0, 0], self.X[1, 0])
        new_area = Polygon([robot_position, fov_left, fov_right])

        self.sensing_footprints = custom_merge(
            [self.sensing_footprints, new_area])
        # print(is_valid_reason(self.sensing_footprints))
        # self.sensing_footprints = self.sensing_footprints.simplify(0.1)

    def update_safety_area(self):
        if self.robot_spec['model'] == 'Unicycle2D':
            v = self.U[0, 0]  # Linear velocity
        elif self.robot_spec['model'] in ['DynamicUnicycle2D', 'KinematicBicycle2D']:
            v = self.X[3, 0]
        elif self.robot_spec['model'] == 'DoubleIntegrator2D':
            vx = self.X[2, 0]
            vy = self.X[3, 0]
            v = np.linalg.norm([vx, vy])
        elif self.robot_spec['model'] == 'Quad2D':
            vx = self.X[3, 0]
            vz = self.X[4, 0]
            v = np.linalg.norm([vx, vz])
        yaw_rate = self.get_yaw_rate()

        if yaw_rate != 0.0:
            # Stopping times
            t_stop_linear = v / self.max_decel

            # Calculate the trajectory
            trajectory_points = [Point(self.X[0, 0], self.X[1, 0])]
            t = 0  # Start time
            while t <= t_stop_linear:
                v_current = max(v - self.max_decel * t, 0)
                if v_current == 0:
                    break  # Stop computing trajectory once v reaches 0
                omega_current = yaw_rate - \
                    np.sign(yaw_rate) * self.max_ang_decel * t
                # If sign of omega changes, it has passed through 0
                if np.sign(omega_current) != np.sign(yaw_rate):
                    omega_current = 0
                self.yaw += omega_current * self.dt
                x = trajectory_points[-1].x + \
                    v_current * np.cos(self.yaw) * self.dt
                y = trajectory_points[-1].y + \
                    v_current * np.sin(self.yaw) * self.dt
                trajectory_points.append(Point(x, y))
                t += self.dt

            # Convert trajectory points to a LineString and buffer by robot radius
            if len(trajectory_points) >= 2:
                trajectory_line = LineString(
                    [(p.x, p.y) for p in trajectory_points])
                self.safety_area = trajectory_line.buffer(self.robot_radius)
            else:
                self.safety_area = Point(
                    self.X[0, 0], self.X[1, 0]).buffer(self.robot_radius)
        else:
            braking_distance = v**2 / (2 * self.max_decel)  # Braking distance
            # Straight motion
            front_center = (self.X[0, 0] + braking_distance * np.cos(self.yaw),
                            self.X[1, 0] + braking_distance * np.sin(self.yaw))
            self.safety_area = LineString([Point(self.X[0, 0], self.X[1, 0]), Point(
                front_center)]).buffer(self.robot_radius)

    def is_beyond_sensing_footprints(self):
        flag = not self.sensing_footprints.contains(self.safety_area)
        if flag:
            self.unsafe_points.append((self.X[0, 0], self.X[1, 0]))
        return flag

    def find_extreme_points(self, detected_points):
        # Convert points and robot position to numpy arrays for vectorized operations
        points = np.array(detected_points)
        robot_pos = self.get_position()
        robot_yaw = self.get_orientation()
        vectors_to_points = points - robot_pos
        robot_heading_vector = np.array([np.cos(robot_yaw), np.sin(robot_yaw)])
        angles = np.arctan2(vectors_to_points[:, 1], vectors_to_points[:, 0]) - np.arctan2(
            robot_heading_vector[1], robot_heading_vector[0])

        angles = (angles + np.pi) % (2 * np.pi) - np.pi

        leftmost_index = np.argmin(angles)
        rightmost_index = np.argmax(angles)

        # Extract the most left and most right points
        leftmost_point = points[leftmost_index]
        rightmost_point = points[rightmost_index]

        return leftmost_point, rightmost_point

    def detect_unknown_obs(self, unknown_obs, obs_margin=0.05):
        if unknown_obs is None:
            return []
        # detected_obs = []
        self.detected_points = []

        # sort unknown_obs by distance to the robot, closest first
        robot_pos = self.get_position()
        sorted_unknown_obs = sorted(
            unknown_obs, key=lambda obs: np.linalg.norm(np.array(obs[0:2]) - robot_pos))
        for obs in sorted_unknown_obs:
            obs_circle = Point(obs[0], obs[1]).buffer(obs[2]-obs_margin)
            intersected_area = self.sensing_footprints.intersection(obs_circle)

            # Check each point on the intersected area's exterior
            points = []
            if intersected_area.geom_type == 'Polygon':
                for point in intersected_area.exterior.coords:
                    points.append(point)
            elif intersected_area.geom_type == 'MultiPolygon':
                for poly in intersected_area.geoms:
                    for point in poly.exterior.coords:
                        points.append(point)

            for point in points:
                point_obj = Point(point)
                # Line from robot's position to the current point
                line_to_point = LineString(
                    [Point(self.X[0, 0], self.X[1, 0]), point_obj])

                # Check if the line intersects with the obstacle (excluding the endpoints)
                # only consider the front side of the obstacle
                if not line_to_point.crosses(obs_circle):
                    self.detected_points.append(point)

            if len(self.detected_points) > 0:
                break

        if len(self.detected_points) == 0:
            self.detected_obs = None
            return []
        leftmost_most, rightmost_point = self.find_extreme_points(
            self.detected_points)

        # Calculate the center and radius of the circle
        center = (leftmost_most + rightmost_point) / 2
        radius = np.linalg.norm(rightmost_point - leftmost_most) / 2

        self.detected_obs = [center[0], center[1], radius]
        return self.detected_obs

    def calculate_fov_points(self):
        """
        Calculate the left and right boundary points of the robot's FOV.
        """
        # Calculate left and right boundary angles
        robot_pos = self.get_position()
        robot_yaw = self.get_orientation()

        angle_left = robot_yaw - self.fov_angle / 2
        angle_right = robot_yaw + self.fov_angle / 2

        # Calculate points at the boundary of the FOV
        fov_left = [robot_pos[0] + self.cam_range * np.cos(angle_left),
                    robot_pos[1] + self.cam_range * np.sin(angle_left)]
        fov_right = [robot_pos[0] + self.cam_range * np.cos(angle_right),
                     robot_pos[1] + self.cam_range * np.sin(angle_right)]
        return fov_left, fov_right

    def is_in_fov(self, point, is_in_cam_range=False):
        if self.robot_spec['model'] == 'Quad2D':
            # These dynmaics do not have a stop() method
            return True

        robot_pos = self.get_position()
        robot_yaw = self.get_orientation()

        to_point = point - robot_pos

        angle_to_point = np.arctan2(to_point[1], to_point[0])
        angle_diff = abs(angle_normalize(angle_to_point - robot_yaw))

        if is_in_cam_range:
            return angle_diff <= self.fov_angle / 2 and np.linalg.norm(to_point) <= self.cam_range
        return angle_diff <= self.fov_angle / 2


if __name__ == "__main__":
    import matplotlib.pyplot as plt
    import cvxpy as cp

    '''
    A simple template to use robot class.
    tracking.py has a lot well-organized code
    '''

    plt.ion()
    fig = plt.figure()
    ax = plt.axes()
    ax.set_xlabel("X")
    ax.set_ylabel("Y")
    ax.set_aspect(1)

    dt = 0.02
    tf = 20
    num_steps = int(tf/dt)

    # model = 'KinematicBicycle2D'
    # model = 'DoubleIntegrator2D' #TODO: double integrator with yaw angle is not supported for this example
    model = 'DynamicUnicycle2D'
    # model = 'Unicycle2D'

    robot_spec = {
        'model': model,
        'w_max': 0.5,
        'a_max': 0.5,
        'fov_angle': 70.0,
        'cam_range': 3.0
    }

    robot = BaseRobot(
        np.array([-1, -1, np.pi/4, 0.0]).reshape(-1, 1), robot_spec, dt, ax)

    obs = np.array([0.5, 0.3, 0.5]).reshape(-1, 1)
    goal = np.array([2, 0.5])
    ax.scatter(goal[0], goal[1], c='g')
    circ = plt.Circle((obs[0, 0], obs[1, 0]), obs[2, 0],
                      linewidth=1, edgecolor='k', facecolor='k')
    ax.add_patch(circ)

    num_constraints = 1
    u = cp.Variable((2, 1))
    u_ref = cp.Parameter((2, 1), value=np.zeros((2, 1)))
    A1 = cp.Parameter((num_constraints, 2),
                      value=np.zeros((num_constraints, 2)))
    b1 = cp.Parameter((num_constraints, 1),
                      value=np.zeros((num_constraints, 1)))
    objective = cp.Minimize(cp.sum_squares(u - u_ref))
    const = [A1 @ u + b1 >= 0]
    const += [cp.abs(u[0, 0]) <= 0.5]
    const += [cp.abs(u[1, 0]) <= 0.5]
    cbf_controller = cp.Problem(objective, const)

    for i in range(num_steps):
        u_ref.value = robot.nominal_input(goal)
        if robot_spec['model'] in ['Unicycle2D', 'KinematicBicycle2D']:
            alpha = 1.0  # 10.0
            h, dh_dx = robot.agent_barrier(obs)
            A1.value[0, :] = dh_dx @ robot.g()
            b1.value[0, :] = dh_dx @ robot.f() + alpha * h
        elif robot_spec['model'] in ['DynamicUnicycle2D', 'DoubleIntegrator2D']:
            alpha1 = 2.0
            alpha2 = 2.0
            h, h_dot, dh_dot_dx = robot.agent_barrier(obs)
            A1.value[0, :] = dh_dot_dx @ robot.g()
            b1.value[0, :] = dh_dot_dx @ robot.f() + (alpha1+alpha2) * \
                h_dot + alpha1*alpha2*h
        # cbf_controller.solve(solver=cp.GUROBI, reoptimize=True)
        cbf_controller.solve(solver=cp.GUROBI)

        if cbf_controller.status != 'optimal':
            print("ERROR in QP")
            exit()

        print(f"control input: {u.value.T}, h:{h}")
        robot.step(u.value)
        robot.render_plot()

        fig.canvas.draw()
        plt.pause(0.01)<|MERGE_RESOLUTION|>--- conflicted
+++ resolved
@@ -66,7 +66,13 @@
             # X0: [x, y, vx, vy, theta]
             self.set_orientation(self.X[4, 0])
             self.X = self.X[0:4]  # Remove the yaw angle from the state
-<<<<<<< HEAD
+        elif self.robot_spec['model'] == 'KinematicBicycle2D':
+            try:
+                from kinematic_bicycle2D import KinematicBicycle2D
+            except ImportError:
+                from robots.kinematic_bicycle2D import KinematicBicycle2D
+            self.robot = KinematicBicycle2D(dt, robot_spec)
+            self.yaw = self.X[2, 0]
         elif self.robot_spec['model'] == 'Quad2D':
             try:
                 from quad2D import Quad2D
@@ -75,15 +81,6 @@
             self.robot = Quad2D(dt, robot_spec)
             self.yaw = self.X[2, 0]
 
-=======
-        elif self.robot_spec['model'] == 'KinematicBicycle2D':
-            try:
-                from kinematic_bicycle2D import KinematicBicycle2D
-            except ImportError:
-                from robots.kinematic_bicycle2D import KinematicBicycle2D
-            self.robot = KinematicBicycle2D(dt, robot_spec)
-            self.yaw = self.X[2, 0]
->>>>>>> 226ebfed
         else:
             raise ValueError("Invalid robot model")
 
@@ -252,13 +249,8 @@
         if self.robot_spec['model'] == 'DoubleIntegrator2D' and self.U_att is not None:
             self.U_att = U_att.reshape(-1, 1)
             self.yaw = self.robot.step_rotate(self.yaw, self.U_att)
-<<<<<<< HEAD
-        elif self.robot_spec['model'] in ['Unicycle2D', 'DynamicUnicycle2D', 'Quad2D']:
+        elif self.robot_spec['model'] in ['Unicycle2D', 'DynamicUnicycle2D', 'KinematicBicycle2D', 'Quad2D']:
             self.yaw = self.X[2, 0] 
-=======
-        elif self.robot_spec['model'] in ['Unicycle2D', 'DynamicUnicycle2D', 'KinematicBicycle2D']:
-            self.yaw = self.X[2, 0]
->>>>>>> 226ebfed
         return self.X
 
     def render_plot(self):
