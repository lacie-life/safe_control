import numpy as np
import matplotlib.pyplot as plt
import matplotlib.patches as patches
import os
import glob
import subprocess

"""
Created on June 20th, 2024
@author: Taekyung Kim

@description: 
This code implements a local tracking controller for 2D robot navigation using Control Barrier Functions (CBF) and Quadratic Programming (QP).
It supports both kinematic (Unicycle2D) and dynamic (DynamicUnicycle2D) unicycle models, with functionality for obstacle avoidance and waypoint following.
The controller includes real-time visualization capabilities and can handle both known and unknown obstacles.
The main functions demonstrate single and multi-agent scenarios, showcasing the controller's ability to navigate complex environments.

@required-scripts: robots/robot.py
"""


class InfeasibleError(Exception):
    '''
    Exception raised for errors when QP is infeasible or 
    the robot collides with the obstacle
    '''

    def __init__(self, message="ERROR in QP or Collision"):
        self.message = message
        super().__init__(self.message)


class LocalTrackingController:
    def __init__(self, X0, robot_spec, control_type='cbf_qp', dt=0.05,
                 show_animation=False, save_animation=False, raise_error=True, ax=None, fig=None, env=None):

        self.robot_spec = robot_spec
        self.control_type = control_type  # 'cbf_qp' or 'mpc_cbf'
        self.dt = dt

        self.state_machine = 'idle'  # Can be 'idle', 'track', 'stop', 'rotate'
        self.rotation_threshold = 0.1  # Radians

        self.current_goal_index = 0  # Index of the current goal in the path
        self.reached_threshold = 0.2

        if self.robot_spec['model'] == 'Unicycle2D':
            if 'v_max' not in self.robot_spec:
                self.robot_spec['v_max'] = 1.0
            if 'w_max' not in self.robot_spec:
                self.robot_spec['w_max'] = 0.5
        elif self.robot_spec['model'] == 'DynamicUnicycle2D':
            # v_max is set to 1.0 inside the robot class
            if 'a_max' not in self.robot_spec:
                self.robot_spec['a_max'] = 0.5
            if 'w_max' not in self.robot_spec:
                self.robot_spec['w_max'] = 0.5
            if 'v_max' not in self.robot_spec:
                self.robot_spec['v_max'] = 1.0
            if X0.shape[0] == 3:  # set initial velocity to 0.0
                X0 = np.array([X0[0], X0[1], X0[2], 0.0]).reshape(-1, 1)
        elif self.robot_spec['model'] == 'DoubleIntegrator2D':
            if 'a_max' not in self.robot_spec:
                self.robot_spec['a_max'] = 1.0
            if 'v_max' not in self.robot_spec:
                self.robot_spec['v_max'] = 1.0
            if 'ax_max' not in self.robot_spec:
                self.robot_spec['ax_max'] = self.robot_spec['a_max']
            if 'ay_max' not in self.robot_spec:
                self.robot_spec['ay_max'] = self.robot_spec['a_max']
            if X0.shape[0] == 3:
                X0 = np.array([X0[0], X0[1], 0.0, 0.0, X0[2]]).reshape(-1, 1)
            elif X0.shape[0] == 2:
                X0 = np.array([X0[0], X0[1], 0.0, 0.0, 0.0]).reshape(-1, 1)
            elif X0.shape[0] != 5:
                raise ValueError(
                    "Invalid initial state dimension for DoubleIntegrator2D")
<<<<<<< HEAD
        elif self.robot_spec['model'] == 'Quad2D':
            if 'mass' not in self.robot_spec:
                self.robot_spec['mass'] = 1.0
            if 'inertia' not in self.robot_spec:
                self.robot_spec['inertia'] = 0.01
            if 'r' not in self.robot_spec:
                self.robot_spec['r'] = 0.25
            if 'f_min' not in self.robot_spec:
                self.robot_spec['f_min'] = 1.0
            if 'f_max' not in self.robot_spec:
                self.robot_spec['f_max'] = 10.0
            if X0.shape[0] == 3:
                X0 = np.array([X0[0], X0[1], X0[2], 0.0, 0.0, 0.0]).reshape(-1, 1)
            elif X0.shape[0] == 2:
                X0 = np.array([X0[0], X0[1], 0.0, 0.0, 0.0, 0.0]).reshape(-1, 1)
            elif X0.shape[0] != 6:
                raise ValueError("Invalid initial state dimension for Quad2D")
=======
        elif self.robot_spec['model'] == 'KinematicBicycle2D':
            # v_max is set to 1.0 inside the robot class
            if 'a_max' not in self.robot_spec:
                self.robot_spec['a_max'] = 0.5
            if 'delta_max' not in self.robot_spec:
                self.robot_spec['delta_max'] = np.deg2rad(30)
            if 'v_max' not in self.robot_spec:
                self.robot_spec['v_max'] = 1.0
            if X0.shape[0] == 3:  # set initial velocity to 0.0
                X0 = np.array([X0[0], X0[1], X0[2], 0.0]).reshape(-1, 1)
            
>>>>>>> 226ebfed
            

        self.u_att = None

        if 'fov_angle' not in self.robot_spec:
            self.robot_spec['fov_angle'] = 70.0
        if 'cam_range' not in self.robot_spec:
            self.robot_spec['cam_range'] = 3.0
        if 'radius' not in self.robot_spec:
            self.robot_spec['radius'] = 0.25

        self.show_animation = show_animation
        self.save_animation = save_animation
        self.raise_error = raise_error
        if self.save_animation:
            self.setup_animation_saving()

        self.ax = ax
        self.fig = fig
        self.obs = np.array(env.obs_circle)
        self.unknown_obs = None

        if show_animation:
            self.setup_animation_plot()
        else:
            self.ax = plt.axes()  # dummy placeholder

        # Setup control problem
        self.setup_robot(X0)
        self.control_type = control_type
        self.num_constraints = 5 # number of max obstacle constraints to consider in the controller
        if control_type == 'cbf_qp':
            from position_control.cbf_qp import CBFQP
            self.pos_controller = CBFQP(self.robot, self.robot_spec)
        elif control_type == 'mpc_cbf':
            from position_control.mpc_cbf import MPCCBF
            self.pos_controller = MPCCBF(self.robot, self.robot_spec)
        elif control_type == 'optimal_decay_cbf_qp':
            from position_control.optimal_decay_cbf_qp import OptimalDecayCBFQP
            self.pos_controller = OptimalDecayCBFQP(self.robot, self.robot_spec)
        elif control_type == 'optimal_decay_mpc_cbf':
            from position_control.optimal_decay_mpc_cbf import OptimalDecayMPCCBF
            self.pos_controller = OptimalDecayMPCCBF(self.robot, self.robot_spec)
            
        if True:  # TODO: currently only have one attitude controller
            from attitude_control.simple_attitude import SimpleAttitude
            self.att_controller = SimpleAttitude(self.robot, self.robot_spec)
        self.goal = None

    def setup_animation_saving(self):
        self.current_directory_path = os.getcwd()
        if not os.path.exists(self.current_directory_path + "/output/animations"):
            os.makedirs(self.current_directory_path + "/output/animations")
        self.save_per_frame = 2
        self.ani_idx = 0

    def setup_animation_plot(self):
        # Initialize plotting
        if self.ax is None:
            self.ax = plt.axes()
        if self.fig is None:
            self.fig = plt.figure()
        plt.ion()
        self.ax.set_xlabel("X")
        self.ax.set_ylabel("Y")
        self.ax.set_aspect(1)
        self.waypoints_scatter = self.ax.scatter(
            [], [], s=10, facecolors='g', edgecolors='g', alpha=0.5)

    def setup_robot(self, X0):
        from robots.robot import BaseRobot
        self.robot = BaseRobot(
            X0.reshape(-1, 1), self.robot_spec, self.dt, self.ax)

    def set_waypoints(self, waypoints):
        if type(waypoints) == list:
            waypoints = np.array(waypoints, dtype=float)
        self.waypoints = self.filter_waypoints(waypoints)
        self.current_goal_index = 0

        self.goal = self.update_goal()
        if self.goal is not None:
            if not self.robot.is_in_fov(self.goal):
                self.state_machine = 'stop'
                self.goal = None  # let the robot stop then rotate
            else:
                self.state_machine = 'track'

        if self.show_animation:
            self.waypoints_scatter.set_offsets(self.waypoints[:, :2])

    def filter_waypoints(self, waypoints):
        '''
        Initially filter out waypoints that are too close to the robot
        '''
        if len(waypoints) < 2:
            return waypoints

        robot_pos = self.robot.get_position()
        aug_waypoints = np.vstack((robot_pos, waypoints[:, :2]))

        distances = np.linalg.norm(np.diff(aug_waypoints, axis=0), axis=1)
        mask = np.concatenate(([False], distances >= self.reached_threshold))
        return aug_waypoints[mask]

    def goal_reached(self, current_position, goal_position):
        return np.linalg.norm(current_position[:2] - goal_position[:2]) < self.reached_threshold

    def has_reached_goal(self):
        # return whethere the self.goal is None or not
        if self.state_machine in ['stop']:
            return False
        return self.goal is None

    def set_unknown_obs(self, unknown_obs):
        # set initially
        self.unknown_obs = unknown_obs
        for (ox, oy, r) in self.unknown_obs:
            self.ax.add_patch(
                patches.Circle(
                    (ox, oy), r,
                    edgecolor='black',
                    facecolor='orange',
                    fill=True,
                    alpha=0.4
                )
            )

<<<<<<< HEAD
    def get_nearest_unpassed_obs(self, detected_obs, angle_unpassed=np.pi*2, obs_num=5):
=======
    def get_nearest_unpassed_obs(self, detected_obs, angle_unpassed=np.pi*1.5, obs_num=5):
        # TODO: doesn't work with quad2D 
        
>>>>>>> 226ebfed
        def angle_normalize(x):
            return (((x + np.pi) % (2 * np.pi)) - np.pi)
        '''
        Get the nearest 5 obstacles that haven't been passed by (i.e., they're still in front of the robot).
        '''
        if len(detected_obs) != 0:
            if len(self.obs) == 0:
                all_obs = np.array(detected_obs)
            else:
                all_obs = np.vstack((self.obs, detected_obs))
            # return np.array(detected_obs).reshape(-1, 1) just returning the detected obs
        else:
            all_obs = self.obs

        if len(all_obs) == 0:
            return None

        if all_obs.ndim == 1:
            all_obs = all_obs.reshape(1, -1)
        
        unpassed_obs = []
        robot_pos = self.robot.get_position()
        if self.robot_spec['model'] == 'Quad2D':
            robot_yaw = self.robot.get_orientation() + np.pi/2
        else:
            robot_yaw = self.robot.get_orientation()
        # robot_yaw = self.robot.get_orientation()

        # Iterate through each detected obstacle
        for obs in all_obs:
            obs_pos = np.array([obs[0], obs[1]])
            to_obs_vector = obs_pos - robot_pos
            
            # Calculate the angle between the robot's heading and the vector to the obstacle
            robot_heading_vector = np.array([np.cos(robot_yaw), np.sin(robot_yaw)])
            angle_to_obs = np.arctan2(to_obs_vector[1], to_obs_vector[0])
            angle_diff = abs(angle_normalize(angle_to_obs - robot_yaw))
            
            # If the obstacle is within the forward-facing 180 degrees, consider it
            if angle_diff <= angle_unpassed/2:
                unpassed_obs.append(obs)
        
        # If no unpassed obstacles are found, return the nearest obstacles from the full all_obs list
        if len(unpassed_obs) == 0:
            all_obs = np.array(all_obs)
            distances = np.linalg.norm(all_obs[:, :2] - robot_pos, axis=1)
            nearest_indices = np.argsort(distances)[:5]  # Get indices of the nearest 5 obstacles
            return all_obs[nearest_indices]
        
        # Now, find the nearest unpassed obstacles
        unpassed_obs = np.array(unpassed_obs)
        distances = np.linalg.norm(unpassed_obs[:, :2] - robot_pos, axis=1)
        nearest_indices = np.argsort(distances)[:obs_num]  # Get indices of the nearest 'obs_num' (max 5) unpassed obstacles
        
        return unpassed_obs[nearest_indices]

    def get_nearest_obs(self, detected_obs):
        # if there was new obstacle detected, update the obs
        if len(detected_obs) != 0:
            if len(self.obs) == 0:
                all_obs = np.array(detected_obs)
            else:
                all_obs = np.vstack((self.obs, detected_obs))
            # return np.array(detected_obs).reshape(-1, 1) just returning the detected obs
        else:
            all_obs = self.obs

        if len(all_obs) == 0:
            return None

        if all_obs.ndim == 1:
            all_obs = all_obs.reshape(1, -1)

        radius = all_obs[:, 2]
        distances = np.linalg.norm(all_obs[:, :2] - self.robot.X[:2].T, axis=1)
        min_distance_index = np.argmin(distances-radius)
        nearest_obstacle = all_obs[min_distance_index]
        return nearest_obstacle.reshape(-1, 1)

    def is_collide_unknown(self):
        # if self.unknown_obs is None:
        #     return False
        robot_radius = self.robot.robot_radius
        
        if self.unknown_obs is not None:
            for obs in self.unknown_obs:
                # check if the robot collides with the obstacle
                distance = np.linalg.norm(self.robot.X[:2, 0] - obs[:2])
                if distance < (obs[2] + robot_radius):
                    return True
                
        if self.obs is not None:
            for obs in self.obs:
                # check if the robot collides with the obstacle
                distance = np.linalg.norm(self.robot.X[:2, 0] - obs[:2])
                if distance < (obs[2] + robot_radius):
                    return True
        return False

    def update_goal(self):
        '''
        Update the goal from waypoints
        '''
        if self.state_machine == 'rotate':
            # in-place rotation
            current_angle = self.robot.get_orientation()
            goal_angle = np.arctan2(self.waypoints[0][1] - self.robot.X[1, 0],
                                    self.waypoints[0][0] - self.robot.X[0, 0])
            if self.robot_spec['model'] == 'Quad2D': # Quad2D skip 'rotate' state since there is no yaw angle
                self.state_machine = 'track'
            if abs(current_angle - goal_angle) > self.rotation_threshold:
                return self.waypoints[0][:2]
            else:
                self.state_machine = 'track'
                self.u_att = None
                print("set u_att to none")

        # Check if all waypoints are reached;
        if self.current_goal_index >= len(self.waypoints):
            return None

        if self.goal_reached(self.robot.X, np.array(self.waypoints[self.current_goal_index]).reshape(-1, 1)):
            self.current_goal_index += 1

            if self.current_goal_index >= len(self.waypoints):
                self.state_machine = 'idle'
                return None

        # set goal to next waypoint's (x,y)
        goal = np.array(self.waypoints[self.current_goal_index][0:2])
        return goal

    def draw_plot(self, pause=0.01, force_save=False):
        if self.show_animation:
            self.fig.canvas.draw()
            plt.pause(pause)
            if self.save_animation:
                self.ani_idx += 1
                if force_save or self.ani_idx % self.save_per_frame == 0:
                    plt.savefig(self.current_directory_path +
                                "/output/animations/" + "t_step_" + str(self.ani_idx//self.save_per_frame).zfill(4) + ".png")

    def control_step(self):
        '''
        Simulate one step of tracking control with CBF-QP with the given waypoints.
        Output: 
            - -2 or QPError: if the QP is infeasible or the robot collides with the obstacle
            - -1: all waypoints reached
            - 0: normal
            - 1: visibility violation
        '''
        # update state machine
        if self.state_machine == 'stop':
            if self.robot.has_stopped():
                self.state_machine = 'rotate'
                self.goal = self.update_goal()
        else:
            self.goal = self.update_goal()

        # 1. Update the detected obstacles
        detected_obs = self.robot.detect_unknown_obs(self.unknown_obs)
        # self.nearest_obs = self.get_nearest_obs(detected_obs)
        self.nearest_multi_obs = self.get_nearest_unpassed_obs(detected_obs, obs_num=self.num_constraints)
        if self.nearest_multi_obs is not None:
            self.nearest_obs = self.nearest_multi_obs[0].reshape(3,1)
        else:
            self.nearest_obs = None

        # 2. Compuite nominal control input, pre-defined in the robot class
        if self.state_machine == 'rotate':
            goal_angle = np.arctan2(self.goal[1] - self.robot.X[1, 0],
                                    self.goal[0] - self.robot.X[0, 0])
            if self.robot_spec['model'] == 'DoubleIntegrator2D':
                self.u_att = self.robot.rotate_to(goal_angle)
                u_ref = self.robot.stop()
<<<<<<< HEAD
            elif self.robot_spec['model'] in ['Unicycle2D', 'DynamicUnicycle2D', 'Quad2D']:
=======
            elif self.robot_spec['model'] in ['Unicycle2D', 'DynamicUnicycle2D', 'KinematicBicycle2D']:
>>>>>>> 226ebfed
                u_ref = self.robot.rotate_to(goal_angle)
        elif self.goal is None:
            if self.robot_spec['model'] == 'Quad2D':
                # These dynmaics do not have a stop() method
                return -1
            u_ref = self.robot.stop()
        else:
            if self.control_type == 'optimal_decay_cbf_qp':
                u_ref = self.robot.nominal_input(self.goal, k_omega=3.0, k_a=0.5, k_v=0.5)
            else:
                u_ref = self.robot.nominal_input(self.goal)
            self.u_att = self.att_controller.solve_control_problem(
                    self.robot.X)

        # 3. Update the CBF constraints & # 4. Solve the control problem
        control_ref = {'state_machine': self.state_machine,
                       'u_ref': u_ref,
                       'goal': self.goal}
        if self.control_type == 'optimal_decay_cbf_qp' or self.control_type == 'cbf_qp':
            u = self.pos_controller.solve_control_problem(
                self.robot.X, control_ref, self.nearest_obs)
        else:
            u = self.pos_controller.solve_control_problem(
                self.robot.X, control_ref, self.nearest_multi_obs)

        # 5. Raise an error if the QP is infeasible, or the robot collides with the obstacle
        collide = self.is_collide_unknown()
        if self.pos_controller.status != 'optimal' or collide:
            self.draw_infeasible()
            print("Infeasible or Collision")
            if self.raise_error:
                raise InfeasibleError("Infeasible or Collision")
            else:
                return -2

        # 6. Step the robot
        self.robot.step(u, self.u_att)
    
        if self.show_animation:
            self.robot.render_plot()

        # 7. Update sensing information
        self.robot.update_sensing_footprints()
        self.robot.update_safety_area()

        beyond_flag = self.robot.is_beyond_sensing_footprints()
        if beyond_flag and self.show_animation:
            pass
            # print("Visibility Violation")

        if self.goal is None and self.state_machine != 'stop':
            return -1  # all waypoints reached
        return beyond_flag

    def draw_infeasible(self):
        if self.show_animation:
            self.robot.render_plot()
            current_position = self.robot.get_position()
            self.ax.text(current_position[0]+0.5, current_position[1] +
                         0.5, '!', color='red', weight='bold', fontsize=22)
            self.draw_plot(pause=5, force_save=True)

    def export_video(self):
        # convert the image sequence to a video
        if self.show_animation and self.save_animation:
            subprocess.call(['ffmpeg',
                             '-framerate', '30',  # Input framerate (adjust if needed)
                             '-i', self.current_directory_path + "/output/animations/t_step_%04d.png",
                             '-vf', 'scale=1920:982,fps=60',  # Ensure height is divisible by 2 and set output framerate
                             '-pix_fmt', 'yuv420p',
                             self.current_directory_path + "/output/animations/tracking.mp4"])

            for file_name in glob.glob(self.current_directory_path +
                                       "/output/animations/*.png"):
                os.remove(file_name)

    # # If the 'upper' function is not compatible with your device, please use the function provided below
    # def export_video(self):
    #     # convert the image sequence to a video
    #     if self.show_animation and self.save_animation:
    #         subprocess.call(['ffmpeg',
    #                          # Input framerate (adjust if needed)
    #                          '-framerate', '30',
    #                          '-i', self.current_directory_path+"/output/animations/t_step_%04d.png",
    #                          '-filter:v', 'fps=60',  # Output framerate
    #                          '-pix_fmt', 'yuv420p',
    #                          self.current_directory_path+"/output/animations/tracking.mp4"])

    #         for file_name in glob.glob(self.current_directory_path +
    #                                    "/output/animations/*.png"):
    #             os.remove(file_name)
    
    def run_all_steps(self, tf=30):
        print("===================================")
        print("============ Tracking =============")
        print("Start following the generated path.")
        unexpected_beh = 0

        for _ in range(int(tf / self.dt)):
            ret = self.control_step()
            self.draw_plot()
            unexpected_beh += ret
            if ret == -1:  # all waypoints reached
                break

        self.export_video()

        print("=====   Tracking finished    =====")
        print("===================================\n")
        if self.show_animation:
            plt.ioff()
            plt.close()

        return unexpected_beh


def single_agent_main(control_type):
    dt = 0.05

    waypoints = [
        [2, 6, 0],
        # [2, 10, 0],
        # [10, 6, 0],
        [10, 8, 0],
        # [2, 2, math.pi/2],
        # [2, 12, 0],
        # [12, 12, 0],
        # [12, 2, 0]
    ]
    waypoints = np.array(waypoints, dtype=np.float64)
    # x_init = np.append(waypoints[0], 1.0)
    x_init = waypoints[0]
    
    # known_obs = np.array([[5.0, 9.0, 0.8], [11.0, 5.0, 0.8], [3.0, 10.0, 0.8], [6.0, 3.0, 0.8], [9.0, 8.0, 0.8], [7.0, 9.0, 0.8], [8.8, 9.5, 0.8]])
    known_obs = []
    plot_handler = plotting.Plotting(known_obs=known_obs)
    ax, fig = plot_handler.plot_grid("") # you can set the title of the plot here
    env_handler = env.Env()

    # robot_spec = {
    #     'model': 'DynamicUnicycle2D',
    #     'w_max': 0.5,
    #     'a_max': 0.5,
    #     'fov_angle': 70.0,
    #     'cam_range': 3.0,
    #     'radius': 0.25
    # }
    robot_spec = {
<<<<<<< HEAD
        'model': 'Quad2D',
        # 'model': 'DynamicUnicycle2D',
        # 'model': 'DoubleIntegrator2D',
        'f_min': 3.0,
        'f_max': 10.0, # TODO: not v_max, f_max?
        # 'w_max': 0.5,
        # 'a_max': 0.5,
=======
        'model': 'KinematicBicycle2D',
        'a_max': 0.5,
>>>>>>> 226ebfed
        'fov_angle': 70.0,
        'cam_range': 3.0,
        'radius': 0.5
    }
    tracking_controller = LocalTrackingController(x_init, robot_spec,
                                                  control_type=control_type,
                                                  dt=dt,
                                                  show_animation=True,
                                                  save_animation=False,
                                                  ax=ax, fig=fig,
                                                  env=env_handler)

    tracking_controller.obs = known_obs
    #tracking_controller.set_unknown_obs(unknown_obs)
    tracking_controller.set_waypoints(waypoints)
    unexpected_beh = tracking_controller.run_all_steps(tf=100)

def multi_agent_main(control_type, save_animation=False):
    dt = 0.05

    # temporal
    waypoints = [
        [2, 2, 0],
        [2, 12, 0],
        [12, 12, 0],
        [12, 2, 0]
    ]
    waypoints = np.array(waypoints, dtype=np.float64)

    x_init = waypoints[0]
    x_goal = waypoints[-1]

    plot_handler = plotting.Plotting()
    ax, fig = plot_handler.plot_grid("")
    env_handler = env.Env()

    robot_spec = {
        # 'model': 'DynamicUnicycle2D', #'DoubleIntegrator2D'
        # 'model': 'DoubleIntegrator2D',
        'model': 'Quad2D',
        'f_max': 6.0,
        'f_min': 1.0,
        # 'a_max': 0.5,
        'fov_angle': 45.0,
        'cam_range': 3.0,
        'radius': 0.25
    }

    robot_spec['robot_id'] = 0
    controller_0 = LocalTrackingController(x_init, robot_spec,
                                           control_type=control_type,
                                           dt=dt,
                                           show_animation=True,
                                           save_animation=save_animation,
                                           ax=ax, fig=fig,
                                           env=env_handler)

    robot_spec = {
        # 'model': 'DynamicUnicycle2D', #'DoubleIntegrator2D'
        'model': 'Quad2D',
        'f_max': 6.0,
        'f_min': 1.0,
        'fov_angle': 90.0,
        'cam_range': 5.0,
        'radius': 0.25
    }

    robot_spec['robot_id'] = 1
    controller_1 = LocalTrackingController(x_goal, robot_spec,
                                           control_type=control_type,
                                           dt=dt,
                                           show_animation=True,
                                           save_animation=False,
                                           ax=ax, fig=fig,
                                           env=env_handler)

    # unknown_obs = np.array([[9.0, 8.8, 0.3]])
    # tracking_controller.set_unknown_obs(unknown_obs)
    controller_0.set_waypoints(waypoints)
    controller_1.set_waypoints(waypoints[::-1])
    tf = 50
    for _ in range(int(tf / dt)):
        ret_list = []
        ret_list.append(controller_0.control_step())
        ret_list.append(controller_1.control_step())
        controller_0.draw_plot()
        # if all elements of ret_list are -1, break
        if all([ret == -1 for ret in ret_list]):
            break

    if save_animation:
        controller_0.export_video()


if __name__ == "__main__":
    from utils import plotting
    from utils import env
    import math

    # single_agent_main('mpc_cbf')
    #multi_agent_main('mpc_cbf', save_animation=True)
<<<<<<< HEAD
    single_agent_main('cbf_qp') 
=======
    # single_agent_main('cbf_qp')
>>>>>>> 226ebfed
    # single_agent_main('optimal_decay_cbf_qp')
    #single_agent_main('optimal_decay_mpc_cbf')<|MERGE_RESOLUTION|>--- conflicted
+++ resolved
@@ -75,7 +75,17 @@
             elif X0.shape[0] != 5:
                 raise ValueError(
                     "Invalid initial state dimension for DoubleIntegrator2D")
-<<<<<<< HEAD
+        elif self.robot_spec['model'] == 'KinematicBicycle2D':
+            # v_max is set to 1.0 inside the robot class
+            if 'a_max' not in self.robot_spec:
+                self.robot_spec['a_max'] = 0.5
+            if 'delta_max' not in self.robot_spec:
+                self.robot_spec['delta_max'] = np.deg2rad(30)
+            if 'v_max' not in self.robot_spec:
+                self.robot_spec['v_max'] = 1.0
+            if X0.shape[0] == 3:  # set initial velocity to 0.0
+                X0 = np.array([X0[0], X0[1], X0[2], 0.0]).reshape(-1, 1)
+            
         elif self.robot_spec['model'] == 'Quad2D':
             if 'mass' not in self.robot_spec:
                 self.robot_spec['mass'] = 1.0
@@ -93,19 +103,6 @@
                 X0 = np.array([X0[0], X0[1], 0.0, 0.0, 0.0, 0.0]).reshape(-1, 1)
             elif X0.shape[0] != 6:
                 raise ValueError("Invalid initial state dimension for Quad2D")
-=======
-        elif self.robot_spec['model'] == 'KinematicBicycle2D':
-            # v_max is set to 1.0 inside the robot class
-            if 'a_max' not in self.robot_spec:
-                self.robot_spec['a_max'] = 0.5
-            if 'delta_max' not in self.robot_spec:
-                self.robot_spec['delta_max'] = np.deg2rad(30)
-            if 'v_max' not in self.robot_spec:
-                self.robot_spec['v_max'] = 1.0
-            if X0.shape[0] == 3:  # set initial velocity to 0.0
-                X0 = np.array([X0[0], X0[1], X0[2], 0.0]).reshape(-1, 1)
-            
->>>>>>> 226ebfed
             
 
         self.u_att = None
@@ -234,13 +231,7 @@
                 )
             )
 
-<<<<<<< HEAD
     def get_nearest_unpassed_obs(self, detected_obs, angle_unpassed=np.pi*2, obs_num=5):
-=======
-    def get_nearest_unpassed_obs(self, detected_obs, angle_unpassed=np.pi*1.5, obs_num=5):
-        # TODO: doesn't work with quad2D 
-        
->>>>>>> 226ebfed
         def angle_normalize(x):
             return (((x + np.pi) % (2 * np.pi)) - np.pi)
         '''
@@ -416,11 +407,7 @@
             if self.robot_spec['model'] == 'DoubleIntegrator2D':
                 self.u_att = self.robot.rotate_to(goal_angle)
                 u_ref = self.robot.stop()
-<<<<<<< HEAD
-            elif self.robot_spec['model'] in ['Unicycle2D', 'DynamicUnicycle2D', 'Quad2D']:
-=======
-            elif self.robot_spec['model'] in ['Unicycle2D', 'DynamicUnicycle2D', 'KinematicBicycle2D']:
->>>>>>> 226ebfed
+            elif self.robot_spec['model'] in ['Unicycle2D', 'DynamicUnicycle2D', 'KinematicBicycle2D', 'Quad2D']:
                 u_ref = self.robot.rotate_to(goal_angle)
         elif self.goal is None:
             if self.robot_spec['model'] == 'Quad2D':
@@ -569,18 +556,8 @@
     #     'radius': 0.25
     # }
     robot_spec = {
-<<<<<<< HEAD
-        'model': 'Quad2D',
-        # 'model': 'DynamicUnicycle2D',
-        # 'model': 'DoubleIntegrator2D',
-        'f_min': 3.0,
-        'f_max': 10.0, # TODO: not v_max, f_max?
-        # 'w_max': 0.5,
-        # 'a_max': 0.5,
-=======
         'model': 'KinematicBicycle2D',
         'a_max': 0.5,
->>>>>>> 226ebfed
         'fov_angle': 70.0,
         'cam_range': 3.0,
         'radius': 0.5
@@ -682,10 +659,6 @@
 
     # single_agent_main('mpc_cbf')
     #multi_agent_main('mpc_cbf', save_animation=True)
-<<<<<<< HEAD
-    single_agent_main('cbf_qp') 
-=======
     # single_agent_main('cbf_qp')
->>>>>>> 226ebfed
     # single_agent_main('optimal_decay_cbf_qp')
     #single_agent_main('optimal_decay_mpc_cbf')