--- conflicted
+++ resolved
@@ -22,11 +22,8 @@
         elif self.robot_spec['model'] == 'Quad2D':
             self.cbf_param['alpha1'] = 1.5
             self.cbf_param['alpha2'] = 1.5
-<<<<<<< HEAD
         elif self.robot_spec['model'] == "SingleIntegrator2D":
             self.cbf_param['alpha'] = 1.0
-=======
->>>>>>> d42f110a
 
         self.setup_control_problem()
 
@@ -59,13 +56,10 @@
                            self.u[0] <= self.robot_spec["f_max"],
                            self.robot_spec["f_min"] <= self.u[1],
                            self.u[1] <= self.robot_spec["f_max"]]
-<<<<<<< HEAD
         elif self.robot_spec['model'] == 'SingleIntegrator2D':
             constraints = [self.A1 @ self.u + self.b1 >= 0,
                            cp.abs(self.u[0]) <=  self.robot_spec['v_max'],
                            cp.abs(self.u[1]) <=  self.robot_spec['v_max']]
-=======
->>>>>>> d42f110a
         self.cbf_controller = cp.Problem(objective, constraints)
 
     def solve_control_problem(self, robot_state, control_ref, nearest_obs):
@@ -89,11 +83,7 @@
         self.cbf_controller.solve(solver=cp.GUROBI, reoptimize=True)
 
         # print(f'h: {h} | value: {self.A1.value[0,:] @ self.u.value + self.b1.value[0,:]}')
-<<<<<<< HEAD
-
-=======
         
->>>>>>> d42f110a
         # Check QP error in tracking.py
         self.status = self.cbf_controller.status
         # if self.cbf_controller.status != 'optimal':
